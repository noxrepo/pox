--- conflicted
+++ resolved
@@ -18,6 +18,11 @@
 
 #import networkx as nx
 import pox.lib.graph.minigraph as nx
+try:
+  from weakref import WeakSet
+except:
+  # python 2.6 compatibility
+  from weakrefset import WeakSet
 from collections import defaultdict
 from copy import copy
 
@@ -114,8 +119,6 @@
 def _void ():
   return None
 
-<<<<<<< HEAD
-=======
 class Node (object):
   _next_num = 1
 
@@ -210,9 +213,10 @@
     return "#" + str(self._num)
 
 
->>>>>>> 9460b7f1
 class LeaveException (RuntimeError):
   pass
+
+
 
 class Operator (object):
   def __repr__ (self):
@@ -352,6 +356,18 @@
   def _apply (self, l, r):
     return l and r
 
+"""
+class Equal (BinaryOp):
+  _symbol = "=="
+  def _apply (self, l, r):
+    return l == r
+
+class Is (BinaryOp):
+  _symbol = "is"
+  def _apply (self, l, r):
+    return l is r
+"""
+
 class LessThan (BinaryOp):
   _symbol = "<"
   def _apply (self, value):
@@ -504,35 +520,26 @@
 class Graph (object):
   def __init__ (self):
     self._g = nx.MultiGraph()
-    self.node_port = {}
 
   def __contains__ (self, n):
     return n in self._g.nodes() or n in self._g.edges()
 
   def add (self, node):
+    assert not hasattr(node, '_parent_graph') or node._parent_graph in [None, self]
     self._g.add_node(node)
-    self.node_port[node] = {}
+    node._parent_graph = self
 
   def remove (self, node):
     self._g.remove_node(node)
 
   def neighbors (self, n):
-<<<<<<< HEAD
-    return self._g.neighbors(n)
-=======
     return nx.MultiGraph.neighbors(self._g, n)
 
   def find_ports (self, n1, *arg, **kw):
     return n1.find_ports(*arg, **kw)
->>>>>>> 9460b7f1
-
-  def find_port (self, node1, node2):
-    for n1, n2, k, d in self._g.edges([node1, node2], data=True, keys=True):
-      return (d[LINK][node1][1], d[LINK][node2][1])
-    return None
-  
-  def connected(self, node1, node2):
-    return (self.find_port(node1, node2) != None)
+
+  def find_port (self, n1, *arg, **kw):
+    return n1.find_port(*arg, **kw)
 
   def disconnect_port (self, np):
     """
@@ -540,37 +547,46 @@
     """
     assert type(np) is tuple
     remove = []
-    if self.port_for_node(np[0], np[1]) is None:
-      return 0
-    for n1,n2,k,d in self._g.edges([np[0], self.node_port[np[0]][np[1]][0]], data=True, keys=True):
+    for n1,n2,k,d in self._g.edges(np[0], data=True, keys=True):
       if np in d[LINK]:
         remove.append((n1,n2,k))
-        del self.node_port[n1][d[LINK][n1][1]]
-        del self.node_port[n2][d[LINK][n2][1]]
     for e in remove:
       #print "remove",e
       self._g.remove_edge(*e)
     return len(remove)
 
   def unlink (self, np1, np2):
+    try:
+      n1 = np1[0]
+      p1 = np1[1]
+    except:
+      n1 = np1
+      p1 = None
+    try:
+      n2 = np2[0]
+      p2 = np2[1]
+    except:
+      n2 = np2
+      p2 = None
+
     count = 0
-    if isinstance(np1, tuple):
-      count = disconnect_port(np1) 
-    elif isinstance(np2, tuple):
-      count = disconnect_port(np2)
-    else:
-      for n1, n2, k, d in self._g.edges([np1, np2], data=True, keys=True):
-        self._g.remove_edge(n1,n2,k)
-        del self.node_port[n1][d[LINK][n1][1]]
-        del self.node_port[n2][d[LINK][n2][1]]
-        count = count + 1
+    assert n1._g is self
+    ports = n1.find_ports(n2, pairs=True)
+    for p in ports:
+      if p1 is not None:
+        if p1 != p[0]: continue
+      if p2 is not None:
+        if p2 != p[1]: continue
+      count += self.disconnect_port((n1,p[0]))
+      #TODO: Can optimize for exact removal?
     return count
 
-  def link (self, np1, np2):
+  def link (self, np1, np2, allow_multiple=False):
     """
     Links two nodes on given ports
     np1 is (node1, port1)
     np2 is (node2, port2)
+    if allow_multiple, you can connect multiple to same port
     """
     #FIXME: the portless variation doesn't really make sense with
     #       allow_multiples yet.
@@ -592,61 +608,38 @@
           break
     self._g.add_node(np1[0])
     self._g.add_node(np2[0])
-    self.disconnect_port(np1)
-    self.disconnect_port(np2)
+    if not allow_multiple:
+      self.disconnect_port(np1)
+      self.disconnect_port(np2)
     self._g.add_edge(np1[0],np2[0],link=Link(np1,np2))
-    self.node_port[np1[0]][np1[1]] = np2
-    self.node_port[np2[0]][np2[1]] = np1
 
   def find_links (self, query1=None, query2=()):
     # No idea if new link query stuff works.
+
     if query2 is None: query2 = query1
     if query1 == (): query1 = None
     if query2 == (): query2 = None
+
     o = set()
     for n1,n2,k,d in self._g.edges(data=True, keys=True):
       l = d[LINK]
       ok = False
       if query1 is None or self._test_node(l[0][0], args=(query1,), link=l):
+#        print "pass",l[0],query1
         if query2 is None or self._test_node(l[1][0], args=(query2,), link=l):
+#          print "pass",l[1],query2
           ok = True
       if not ok and (query1 != query2):
         if query2 is None or self._test_node(l[0][0], args=(query2,), link=l):
+#          print "pass",l[0],query2
           if query1 is None or self._test_node(l[1][0], args=(query1,), link=l):
+#            print "pass",l[1],query1
             ok = True
             l = l.flip()
       if ok:
         o.add(l)
     return list(o)
 
-  def ports_for_node (self, node):
-    """
-    Map of local port -> (other, other_port)
-    """
-    ports = defaultdict(_void)
-    for n1, n2, k, d in self._g.edges([node], data=True, keys=True):
-      p = d[LINK]
-      assert n1 is node
-      assert ports.get(p[node]) is None
-      ports[p[node][1]] = p.other(node)
-    return ports
- 
-  def port_for_node(self, node, port):
-    assert node in self.node_port
-    return self.node_port[node].get(port)
-
-  def disconnect_nodes(self, node1, node2):
-    """ Disconnect node1 from node2. Either of node1 or node2
-      can be a node, or a (node, port) pair
-      Returns number of nodes disconnected
-    """
-    self.unlink(node1, node2)
-  
-  def disconnect_node(self, node1):
-    """ Disconnecte node from all neighbours """
-    for neighbor in self.neighbors(node1):
-      self.disconnect_nodes(node1, neighbor)
-
   def get_one_link (self, query1=None, query2=(), **kw):
     return self.get_link(query1, query2, one=True, **kw)
 
@@ -665,15 +658,11 @@
       has_default = False
     one = False
     if 'one' in kw:
-      one = kw['one']
       del kw['one']
+      one = True
     assert len(kw) == 0
     r = self.find_links(query1, query2)
-<<<<<<< HEAD
-    if len(r) > 1 and one:
-=======
     if len(r) > 1 and one is True:
->>>>>>> 9460b7f1
       raise RuntimeError("More than one match")
     elif len(r) == 0:
       if has_default:
@@ -685,40 +674,63 @@
     # Really bad implementation.  We can easily scape early.
     return len(self.find_links(query1, query2)) > 0
 
-  def _test_node (self, n, args=(), kw={}, link=None):
+  def _test_node (self, n, args=(), kw={}, debug=False, link=None):
     #TODO: Should use a special value for unspecified n2
     for k,v in kw.iteritems():
       if k == "is_a":
-        if not isinstance(n,v): return False
+        if not isinstance(n,v): return
       elif k == "type":
-<<<<<<< HEAD
-        if type(n) is not v: return False
-=======
         if type(n) is not v: return
->>>>>>> 9460b7f1
       else:
-        if not hasattr(n, k): return False
-        if getattr(n, k) != v: return False
+        if not hasattr(n, k): return
+        if getattr(n, k) != v: return
     for a in args:
+      if debug: print ">>",a,
       try:
         if not a(n, link):
-          return False
+          if debug: print " -> ",False
+          return
       except LeaveException:
-        return False
+        if debug: print " ...  Skip"
+        return
+      if debug: print " -> ",True
     return True
 
   def find (self, *args, **kw):
+    debug = False#True
     r = []
     def test (n):
-      return self._test_node(n, args, kw)
+      return self._test_node(n, args, kw, debug)
+    """
+    def test (n):
+      for k,v in kw:
+        if k == "is_a":
+          if not isinstance(n,v): return
+        elif k == "type":
+          if type(n) is not kind: return
+        else:
+          if not hasattr(n, k): return
+          if getattr(n, k) != v: return
+      for a in args:
+        if debug: print ">>",a,
+        try:
+          if not a(n):
+            if debug: print " -> ",False
+            return
+        except LeaveException:
+          if debug: print " ...  Skip"
+          return
+        if debug: print " -> ",True
+      return True
+    """
+
     for n in self._g.nodes():
+      if debug: print ">", n
       if test(n):
+        if debug: print ">> YES"
         r.append(n)
-<<<<<<< HEAD
-=======
       else:
         if debug: print ">> NO"
->>>>>>> 9460b7f1
     return r
 
   def get_one (self, *args, **kw):
@@ -743,11 +755,7 @@
       del kw['one']
       one = True
     r = self.find(*args,**kw)
-<<<<<<< HEAD
-    if len(r) > 1 and one:
-=======
     if len(r) > 1 and one is True:
->>>>>>> 9460b7f1
       raise RuntimeError("More than one match")
     elif len(r) == 0:
       if has_default:
@@ -762,37 +770,12 @@
   def __len__ (self):
     return len(self._g)
 
-def test():
-  class Node1 (object):
-    _next_num = 0
-    def __init__ (self):
-      self._num = self.__class__._next_num
-      self.__class__._next_num += 1
-  
-    def __repr__ (self):
-      return "Node1 #" + str(self._num)
-
-  class Node2 (object):
-    _next_num = 0
-    def __init__ (self):
-      self._num = self.__class__._next_num
-      self.__class__._next_num += 1
-  
-    def __repr__ (self):
-      return "Node2 #" + str(self._num)
-
-  class Node3 (Node1):
-    _next_num = 0
-    def __init__ (self):
-      self._num = self.__class__._next_num
-      self.__class__._next_num += 1
-  
-    def __repr__ (self):
-      return "Node3 #" + str(self._num)
-  g = Graph()
-  n1 = Node1();n1.label=1
-  n2 = Node2();n2.label=2
-  n3 = Node3();n3.label=3
+
+
+if __name__ == "__main__":
+  n1 = Node();n1.label=1
+  n2 = Node();n2.label=2
+  n3 = Node();n3.label=3
 
   g.add(n1)
   g.add(n2)
@@ -800,31 +783,8 @@
   g.link((n1,0),(n2,0))
   g.link((n1,1),(n3,0))
 
-  print g.find(is_a=Node1)
-  print g.find(is_a=Node2)
-  print g.find(type=Node1)
-  print g.find(type=Node3)
   print g.find_links()
-  print "=== NEIGHBORS ==="
-  print g.neighbors(n1)
-  print g.find_port(n1, n2)
-  print g.connected(n1, n3)
-  print g.ports_for_node(n3)
-
-  print [(n, x[0], x[1][0], x[1][1]) for n in g.find(is_a=Node1) for x in g.ports_for_node(n).iteritems() ]
-  
-  g.disconnect_nodes(n1, n3)
-  
-  print g.find_links()
-  g.link((n2, 1), (n3, 1))
-  g.link((n1,1), (n3, 0))
-  g.link((n1,0), (n2, 0))
-  print g.find_links()
-  g.disconnect_node(n3)
-  print g.find_links()
+
   import code
   code.interact(local=locals())
- 
-
-if __name__ == "__main__":
-  test()+ 